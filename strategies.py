--- conflicted
+++ resolved
@@ -4,7 +4,6 @@
 import time
 import numpy as np
 import gtp
-import copy
 
 import go
 import utils
@@ -114,7 +113,6 @@
             # Pass if the opponent passes
             return None
         move_probabilities = self.policy_network.run(position)
-<<<<<<< HEAD
         return select_most_likely(position, move_probabilities)
 
 class PolicyNetworkRandomMovePlayer(GtpInterface):
@@ -138,12 +136,6 @@
             return None
         move_probabilities = self.policy_network.run(position)
         return select_weighted_random(position, move_probabilities)
-=======
-        for move in sorted_moves(move_probabilities):
-            if is_move_reasonable(position, move):
-                return move
-        return None
->>>>>>> 6cd2409a
 
 # Exploration constant
 c_PUCT = 5
@@ -188,7 +180,7 @@
         return self.position is not None
 
     def compute_position(self):
-        self.position = self.parent.position.play_move(self.parent.position.to_play, self.move)
+        self.position = self.parent.position.play_move(self.move)
         return self.position
 
     def expand(self, move_probabilities):
@@ -203,7 +195,6 @@
             # No point in updating Q / U values for root, since they are
             # used to decide between children nodes.
             return
-        self.parent.N += 1
         self.Q, self.U = (
             self.Q + (value - self.Q) / self.N,
             c_PUCT * math.sqrt(self.parent.N) * self.prior / self.N,
@@ -219,17 +210,10 @@
 
 
 class MCTS(GtpInterface):
-<<<<<<< HEAD
     def __init__(self, policy_network, read_file, seconds_per_move=5):
         self.policy_network = policy_network
         self.seconds_per_move = seconds_per_move
         self.max_rollout_depth = go.N * go.N * 3
-=======
-    def __init__(self, read_file, seconds_per_move=10):
-        self.seconds_per_move = seconds_per_move
-        self.max_rollout_depth = go.N * go.N  * 3
-        self.policy_network = PolicyNetwork(DEFAULT_FEATURES.planes, use_cpu=True)
->>>>>>> 6cd2409a
         self.read_file = read_file
         super().__init__()
 
@@ -271,11 +255,7 @@
         # evaluation
         value = self.estimate_value(root, chosen_leaf)
         # backup
-        perspective = 1 if root.position.player1turn() else -1
-        value *= perspective
-
-        print("value: %s, perspective: %d" % (value, perspective), file=sys.stderr)
-
+        print("value: %s" % value, file=sys.stderr)
         chosen_leaf.backup_value(value)
 
     def estimate_value(self, root, chosen_leaf):
@@ -291,26 +271,17 @@
         else:
             print("max rollout depth exceeded!", file=sys.stderr)
 
-<<<<<<< HEAD
         perspective = 1 if leaf_position.to_play == root.position.to_play else -1
         return current.score() * perspective
-=======
-        return current.score()
->>>>>>> 6cd2409a
 
     def play_valid_move(self, position, move_probs):
         for move in sorted_moves(move_probs):
             if go.is_eyeish(position.board, move):
                 continue
-<<<<<<< HEAD
             try:
                 candidate_pos = position.play_move(move, mutate=True)
             except go.IllegalMove:
                 continue
             else:
-=======
-            candidate_pos = position.play_move(position.to_play, move, mutate=True)
-            if candidate_pos is not None:
->>>>>>> 6cd2409a
                 return candidate_pos
         return position.pass_move(mutate=True)